--- conflicted
+++ resolved
@@ -99,16 +99,8 @@
   ros::Publisher m_fault_ant_tilt_remapped_pub;
 
   // jpl message publishers
-<<<<<<< HEAD
-  ros::Publisher m_antenna_fault_msg_pub;
-  ros::Publisher m_arm_fault_msg_pub;
-=======
   // ros::Publisher m_antenna_fault_msg_pub;
   // ros::Publisher m_arm_fault_msg_pub;
-  // ros::Publisher m_camera_fault_msg_pub;
-  // ros::Publisher m_power_fault_msg_pub;
-  // ros::Publisher m_system_fault_msg_pub;
->>>>>>> 98dbd3ca
 
   ////////// vars
   //system
