// The Notices and Disclaimers for Ocean Worlds Autonomy Testbed for Exploration
// Research and Simulation can be found in README.md in the root directory of
// this repository.

#include "ow_faults/FaultDetector.h"
#include <algorithm>

using namespace std;
// using namespace ow_lander;

constexpr std::bitset<10> FaultDetector::isCamExecutionError;
constexpr std::bitset<10> FaultDetector::isPanTiltExecutionError;
constexpr std::bitset<10> FaultDetector::isArmExecutionError;
constexpr std::bitset<10> FaultDetector::isPowerSystemFault;

constexpr std::bitset<3> FaultDetector::islowVoltageError;
constexpr std::bitset<3> FaultDetector::isCapLossError;
constexpr std::bitset<3> FaultDetector::isThermalError;

FaultDetector::FaultDetector(ros::NodeHandle& node_handle)
{
  
  srand (static_cast <unsigned> (time(0)));
<<<<<<< HEAD

 auto image_trigger_str = "/StereoCamera/left/image_trigger";
  m_camera_original_trigger_sub = node_handle.subscribe(string("/_original") + image_trigger_str,
    10, &FaultDetector::cameraTriggerOriginalCb, this);
  m_camera_trigger_sub = node_handle.subscribe(image_trigger_str,
    10, &FaultDetector::cameraTriggerCb, this);
  
  m_camera_trigger_timer = node_handle.createTimer(ros::Duration(0.1), &FaultDetector::cameraTriggerPublishCb, this);
  // topics for JPL msgs: system fault messages, see Faults.msg, Arm.msg, Power.msg, PTFaults.msg
  // m_antenna_fault_msg_pub = node_handle.advertise<ow_faults::PTFaults>("/faults/pt_faults_status", 10);
  // m_arm_fault_msg_pub = node_handle.advertise<ow_faults::ArmFaults>("/faults/arm_faults_status", 10);
  m_camera_fault_msg_pub = node_handle.advertise<ow_faults::CamFaults>("/faults/cam_faults_status", 10);
  // m_power_fault_msg_pub = node_handle.advertise<ow_faults::PowerFaults>("/faults/power_faults_status", 10);
  m_system_fault_msg_pub = node_handle.advertise<ow_faults::SystemFaults>("/faults/system_faults_status", 10);
}

// void FaultDetector::faultsConfigCb(ow_faults::FaultsConfig& faults, uint32_t level)
// {
//   // This is where we would check to see if faults is different from m_faults
//   // if we wanted to change some state based on that.

//   // Store current set of faults for later use
//   m_faults = faults;
// }

// Creating Fault Messages
template<typename fault_msg>
void FaultDetector::setFaultsMessageHeader(fault_msg& msg){
  msg.header.stamp = ros::Time::now();
  msg.header.frame_id = "world";
}

template<typename bitsetFaultsMsg, typename bitmask>
void FaultDetector::setBitsetFaultsMessage(bitsetFaultsMsg& msg, bitmask bm) {
  setFaultsMessageHeader(msg);
  msg.value = bm.to_ullong();
}

template<typename fault_msg>
void FaultDetector::setComponentFaultsMessage(fault_msg& msg, ComponentFaults value) {
  setFaultsMessageHeader(msg);
  msg.value = static_cast<uint>(value);
}

void FaultDetector::cameraTriggerOriginalCb(const std_msgs::Empty& msg){
  m_cam_og_trigger_time = ros::Time::now();
}

void FaultDetector::cameraTriggerCb(const std_msgs::Empty& msg){
  m_cam_trigger_time = ros::Time::now();
}

void FaultDetector::cameraTriggerPublishCb(const ros::TimerEvent& t){
  ow_faults::CamFaults camera_faults_msg;

  if (m_cam_og_trigger_time != m_cam_trigger_time) {
    m_system_faults_bitset |= isCamExecutionError;
    setComponentFaultsMessage(camera_faults_msg, ComponentFaults::Hardware);
  } else {
    m_system_faults_bitset &= ~isCamExecutionError;
  }

  publishSystemFaultsMessage();
  m_camera_fault_msg_pub.publish(camera_faults_msg);
}

// void FaultDetector::publishAntennaeFaults(const std_msgs::Float64& msg, bool encoder, bool torque, float& m_faultValue, ros::Publisher& m_publisher){
//   std_msgs::Float64 out_msg;

//   if (!(encoder || torque)) {
//     m_faultValue = msg.data;
//   }
//   out_msg.data = m_faultValue;
//   m_publisher.publish(out_msg);
// }

// // Note for torque sensor failure, we are finding whether or not the hardware faults for antenna are being triggered.
// // Given that, this is separate from the torque sensor implemented by Ussama.
// void FaultDetector::antennaPanFaultCb(const std_msgs::Float64& msg){
//   publishAntennaeFaults(msg,
//                         m_faults.ant_pan_encoder_failure,
//                         m_faults.ant_pan_effort_failure,
//                         m_fault_pan_value, m_fault_ant_pan_remapped_pub );
// }

// void FaultDetector::antennaTiltFaultCb(const std_msgs::Float64& msg){
//   publishAntennaeFaults(msg,
//                         m_faults.ant_tilt_encoder_failure,
//                         m_faults.ant_tilt_effort_failure,
//                         m_fault_tilt_value, m_fault_ant_tilt_remapped_pub );
// }

// float FaultDetector::getRandomFloatFromRange( float min_val, float max_val){
//   return min_val + (max_val - min_val) * (rand() / static_cast<float>(RAND_MAX));
// }

// void FaultDetector::publishPowerSystemFault(){
//   ow_faults::PowerFaults power_faults_msg;
//   //update if fault
//   if (m_temperature_fault || m_soc_fault) {
//     //system
//     m_system_faults_bitset |= isPowerSystemFault;
//     //power
//     setComponentFaultsMessage(power_faults_msg, ComponentFaults::Hardware);
//   } else {
//     m_system_faults_bitset &= ~isPowerSystemFault;
//   }
//   publishSystemFaultsMessage();
//   m_power_fault_msg_pub.publish(power_faults_msg);
// }

// void FaultDetector::powerTemperatureListener(const std_msgs::Float64& msg)
// {
//   m_temperature_fault = msg.data > THERMAL_MAX;
//   publishPowerSystemFault();
// }

// void FaultDetector::powerSOCListener(const std_msgs::Float64& msg)
// {
//   float newSOC = msg.data;
//   if (isnan(m_last_SOC)){
//     m_last_SOC = newSOC;
//   }
//   m_soc_fault = ((newSOC <= SOC_MIN)  ||
//         (!isnan(m_last_SOC) &&
//         ((abs(m_last_SOC - newSOC) / m_last_SOC) >= SOC_MAX_DIFF )));
//   publishPowerSystemFault();
//   m_last_SOC = newSOC;
// }

// void FaultDetector::jointStateCb(const sensor_msgs::JointStateConstPtr& msg)
// {
//   // Populate the map once here.
//   // This assumes the collection of joints will never change.
//   if (m_joint_state_indices.empty()) {
//     for (int j = 0; j < NUM_JOINTS; j ++) {
//       int index = findPositionInGroup(msg->name, joint_names[j]);
//       if (index >= 0)
//         m_joint_state_indices.push_back(index);
//     }
//   }

//   sensor_msgs::JointState output(*msg);

//   ow_faults::SystemFaults system_faults_msg;
//   ow_faults::ArmFaults arm_faults_msg;
//   ow_faults::PTFaults pt_faults_msg;
//   ow_faults::CamFaults camera_faults_msg;

//   ComponentFaults hardwareFault =  ComponentFaults::Hardware;

//   // Set failed sensor values to 0
//   unsigned int index;

//   checkArmFaults();
//   checkAntFaults();
//   checkCamFaults();

//   //pant tilt faults
//   if (m_faults.ant_pan_encoder_failure && findJointIndex(J_ANT_PAN, index)) {
//     output.position[index] = FAULT_ZERO_TELEMETRY;
//   }
//   if (m_faults.ant_pan_effort_failure && findJointIndex(J_ANT_PAN, index)) {
//     output.effort[index]  = FAULT_ZERO_TELEMETRY;
//   }
//   if (m_faults.ant_tilt_encoder_failure && findJointIndex(J_ANT_TILT, index)) {
//     output.position[index]  = FAULT_ZERO_TELEMETRY;
//   }
//   if (m_faults.ant_tilt_effort_failure && findJointIndex(J_ANT_TILT, index)) {
//     output.effort[index]  = FAULT_ZERO_TELEMETRY;
//   }

//   if (m_ant_fault){
//     m_system_faults_bitset |= isPanTiltExecutionError;
//     setComponentFaultsMessage(pt_faults_msg, hardwareFault);
//   } else {
//     m_system_faults_bitset &= ~isPanTiltExecutionError;
//   }

//   //arm faults
//   if (m_faults.shou_yaw_encoder_failure && findJointIndex(J_SHOU_YAW, index)) {
//     output.position[index]  = FAULT_ZERO_TELEMETRY;
//   }
//   if (m_faults.shou_yaw_effort_failure && findJointIndex(J_SHOU_YAW, index)) {
//     output.effort[index]  = FAULT_ZERO_TELEMETRY;
//   }

//   if (m_faults.shou_pitch_encoder_failure && findJointIndex(J_SHOU_PITCH, index)) {
//     output.position[index]  = FAULT_ZERO_TELEMETRY;
//   }
//   if (m_faults.shou_pitch_effort_failure && findJointIndex(J_SHOU_PITCH, index)) {
//     output.effort[index]  = FAULT_ZERO_TELEMETRY;
//   }

//   if (m_faults.prox_pitch_encoder_failure && findJointIndex(J_PROX_PITCH, index)) {
//     output.position[index]  = FAULT_ZERO_TELEMETRY;
//   }
//   if (m_faults.prox_pitch_effort_failure && findJointIndex(J_PROX_PITCH, index)) {
//     output.effort[index]  = FAULT_ZERO_TELEMETRY;
//   }

//   if (m_faults.dist_pitch_encoder_failure && findJointIndex(J_DIST_PITCH, index)) {
//     output.position[index]  = FAULT_ZERO_TELEMETRY;
//   }
//   if (m_faults.dist_pitch_effort_failure && findJointIndex(J_DIST_PITCH, index)) {
//     output.effort[index]  = FAULT_ZERO_TELEMETRY;
//   }

//   if (m_faults.hand_yaw_encoder_failure && findJointIndex(J_HAND_YAW, index)) {
//     output.position[index]  = FAULT_ZERO_TELEMETRY;
//   }
//   if (m_faults.hand_yaw_effort_failure && findJointIndex(J_HAND_YAW, index)) {
//     output.effort[index]  = FAULT_ZERO_TELEMETRY;
//   }

//   if (m_faults.scoop_yaw_encoder_failure && findJointIndex(J_SCOOP_YAW, index)) {
//     output.position[index]  = FAULT_ZERO_TELEMETRY;
//   }
//   if (m_faults.scoop_yaw_effort_failure && findJointIndex(J_SCOOP_YAW, index)) {
//     output.effort[index]  = FAULT_ZERO_TELEMETRY;
//   }

//   if (m_arm_fault) {
//     m_system_faults_bitset |= isArmExecutionError;
//     setComponentFaultsMessage(arm_faults_msg, hardwareFault);
//   } else {
//     m_system_faults_bitset &= ~isArmExecutionError;
//   }

//   if (m_cam_fault){
//     m_system_faults_bitset |= isCamExecutionError;
//     setComponentFaultsMessage(camera_faults_msg, hardwareFault);
//   } else {
//     m_system_faults_bitset &= ~isCamExecutionError;
//   }

//   m_joint_state_pub.publish(output);
//   publishSystemFaultsMessage();

//   m_arm_fault_msg_pub.publish(arm_faults_msg);
//   m_antenna_fault_msg_pub.publish(pt_faults_msg);
//   m_camera_fault_msg_pub.publish(camera_faults_msg);
// }

void FaultDetector::publishSystemFaultsMessage(){
  ow_faults::SystemFaults system_faults_msg;
  setBitsetFaultsMessage(system_faults_msg, m_system_faults_bitset);
  m_system_fault_msg_pub.publish(system_faults_msg);
}

// void FaultDetector::distPitchFtSensorCb(const geometry_msgs::WrenchStamped& msg)
// {
//   if (!m_faults.groups.ft_sensor_faults.enable) {
//     m_dist_pitch_ft_sensor_pub.publish(msg);
//     return;
//   }

//   auto out_msg = msg;

//   if (m_faults.groups.ft_sensor_faults.zero_signal_failure) {
//     out_msg.wrench.force = geometry_msgs::Vector3();
//     out_msg.wrench.torque = geometry_msgs::Vector3();
//   }

//   auto mean = m_faults.groups.ft_sensor_faults.signal_bias_failure;
//   auto stddev = m_faults.groups.ft_sensor_faults.signal_noise_failure;
//   // TODO: consider optimizing this by re-creating the distribution only when
//   // mean and stddev values change
//   auto normal_dist = std::normal_distribution<float>(mean, stddev);
//   out_msg.wrench.force.x += normal_dist(m_random_generator);
//   out_msg.wrench.force.y += normal_dist(m_random_generator);
//   out_msg.wrench.force.z += normal_dist(m_random_generator);
//   out_msg.wrench.torque.x += normal_dist(m_random_generator);
//   out_msg.wrench.torque.y += normal_dist(m_random_generator);
//   out_msg.wrench.torque.z += normal_dist(m_random_generator);

//   m_dist_pitch_ft_sensor_pub.publish(out_msg);
// }

// void FaultDetector::checkArmFaults(){
//   m_arm_fault = (m_faults.shou_yaw_encoder_failure || m_faults.shou_yaw_effort_failure ||
//                 m_faults.shou_pitch_encoder_failure || m_faults.shou_pitch_effort_failure ||
//                 m_faults.prox_pitch_encoder_failure || m_faults.prox_pitch_effort_failure ||
//                 m_faults.dist_pitch_encoder_failure || m_faults.dist_pitch_effort_failure ||
//                 m_faults.hand_yaw_encoder_failure || m_faults.hand_yaw_effort_failure ||
//                 m_faults.scoop_yaw_encoder_failure || m_faults.scoop_yaw_effort_failure);
// }

// void FaultDetector::checkAntFaults(){
//   m_ant_fault = (m_faults.ant_pan_encoder_failure || m_faults.ant_pan_effort_failure ||
//                 m_faults.ant_tilt_encoder_failure || m_faults.ant_tilt_effort_failure);
// }

// void FaultDetector::checkCamFaults(){
//   m_cam_fault = m_faults.camera_left_trigger_failure ;
// }

// template<typename group_t, typename item_t>
// int FaultDetector::findPositionInGroup(const group_t& group, const item_t& item)
// {
//   auto iter = std::find(group.begin(), group.end(), item);
//   if (iter == group.end())
//     return -1;
//   return iter - group.begin();
// }

// bool FaultDetector::findJointIndex(const unsigned int joint, unsigned int& out_index)
// {
//   if(joint >= NUM_JOINTS)
//     return false;

//   out_index = m_joint_state_indices[joint];
//   return true;
// }
=======
  m_pub = node_handle.advertise<ow_faults::SystemFaults>("/test", 10);
}
>>>>>>> 14af2eda
<|MERGE_RESOLUTION|>--- conflicted
+++ resolved
@@ -21,7 +21,6 @@
 {
   
   srand (static_cast <unsigned> (time(0)));
-<<<<<<< HEAD
 
  auto image_trigger_str = "/StereoCamera/left/image_trigger";
   m_camera_original_trigger_sub = node_handle.subscribe(string("/_original") + image_trigger_str,
@@ -335,8 +334,4 @@
 
 //   out_index = m_joint_state_indices[joint];
 //   return true;
-// }
-=======
-  m_pub = node_handle.advertise<ow_faults::SystemFaults>("/test", 10);
-}
->>>>>>> 14af2eda
+// }