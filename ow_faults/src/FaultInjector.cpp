// The Notices and Disclaimers for Ocean Worlds Autonomy Testbed for Exploration
// Research and Simulation can be found in README.md in the root directory of
// this repository.

#include "ow_faults/FaultInjector.h"
#include <algorithm>

using namespace std;
using namespace ow_lander;

constexpr std::bitset<10> FaultInjector::isCamExecutionError;
constexpr std::bitset<10> FaultInjector::isPanTiltExecutionError;
constexpr std::bitset<10> FaultInjector::isArmExecutionError;
constexpr std::bitset<10> FaultInjector::isPowerSystemFault;

FaultInjector::FaultInjector(ros::NodeHandle& node_handle)
{
  //  arm pub and subs
  const char* joint_states_str = "joint_states";
  m_joint_state_sub = node_handle.subscribe(string("/_original/") + joint_states_str, 10,
    &FaultInjector::jointStateCb, this);
  m_joint_state_pub = node_handle.advertise<sensor_msgs::JointState>(joint_states_str, 10);

  auto ft_sensor_dist_pitch_str = "ft_sensor_dist_pitch";
  m_dist_pitch_ft_sensor_sub = node_handle.subscribe(string("/_original/") + ft_sensor_dist_pitch_str,
    10, &FaultInjector::distPitchFtSensorCb, this);
  m_dist_pitch_ft_sensor_pub = node_handle.advertise<geometry_msgs::WrenchStamped>(ft_sensor_dist_pitch_str, 10);

  // auto image_trigger_str = "/StereoCamera/left/image_trigger";
  // m_camera_trigger_sub = node_handle.subscribe(string("/_original") + image_trigger_str,
  //   10, &FaultInjector::cameraTriggerCb, this);
  // m_camera_trigger_remapped_pub = node_handle.advertise<std_msgs::Empty>(image_trigger_str, 10);

  m_fault_ant_pan_remapped_pub = node_handle.advertise<std_msgs::Float64>("/ant_pan_position_controller/command", 10);
  m_fault_ant_tilt_remapped_pub = node_handle.advertise<std_msgs::Float64>("/ant_tilt_position_controller/command", 10);

  // topics for JPL msgs: system fault messages, see Faults.msg, Arm.msg, Power.msg, PTFaults.msg
  // m_antenna_fault_msg_pub = node_handle.advertise<ow_faults::PTFaults>("/faults/pt_faults_status", 10);
  // m_arm_fault_msg_pub = node_handle.advertise<ow_faults::ArmFaults>("/faults/arm_faults_status", 10);
  // m_camera_fault_msg_pub = node_handle.advertise<ow_faults::CamFaults>("/faults/cam_faults_status", 10);
<<<<<<< HEAD
  // m_power_fault_msg_pub = node_handle.advertise<ow_faults::PowerFaults>("/faults/power_faults_status", 10);
  // m_system_fault_msg_pub = node_handle.advertise<ow_faults::SystemFaults>("/faults/system_faults_status", 10);

  //power fault publishers and subs
  m_power_soc_sub = node_handle.subscribe("/power_system_node/state_of_charge",
                                          10,
                                          &FaultInjector::powerSOCListener,
                                          this);
  m_power_temperature_sub = node_handle.subscribe("/power_system_node/battery_temperature",
                                                  10,
                                                  &FaultInjector::powerTemperatureListener,
                                                  this);
=======
  // m_system_fault_msg_pub = node_handle.advertise<ow_faults::SystemFaults>("/faults/system_faults_status", 10);
>>>>>>> 493a1a5a

  //antenna fault publishers and subs
  m_fault_ant_pan_sub = node_handle.subscribe("/_original/ant_pan_position_controller/command",
                                              3,
                                              &FaultInjector::antennaPanFaultCb,
                                              this);
  m_fault_ant_tilt_sub = node_handle.subscribe("/_original/ant_tilt_position_controller/command",
                                              3,
                                              &FaultInjector::antennaTiltFaultCb,
                                              this);

  srand (static_cast <unsigned> (time(0)));
}

void FaultInjector::faultsConfigCb(ow_faults::FaultsConfig& faults, uint32_t level)
{
  // This is where we would check to see if faults is different from m_faults
  // if we wanted to change some state based on that.

  // Store current set of faults for later use
  m_faults = faults;
}

void FaultInjector::cameraTriggerCb(const std_msgs::Empty& msg){
  if (!m_cam_fault) {// if no fault
    std_msgs::Empty msg;
    m_camera_trigger_remapped_pub.publish(msg);
  }
}

void FaultInjector::publishAntennaeFaults(const std_msgs::Float64& msg, bool encoder, bool torque, float& m_faultValue, ros::Publisher& m_publisher){
  std_msgs::Float64 out_msg;

  if (!(encoder || torque)) {
    m_faultValue = msg.data;
  }
  out_msg.data = m_faultValue;
  m_publisher.publish(out_msg);
}

// Note for torque sensor failure, we are finding whether or not the hardware faults for antenna are being triggered.
// Given that, this is separate from the torque sensor implemented by Ussama.
void FaultInjector::antennaPanFaultCb(const std_msgs::Float64& msg){
  publishAntennaeFaults(msg,
                        m_faults.ant_pan_encoder_failure,
                        m_faults.ant_pan_effort_failure,
                        m_fault_pan_value, m_fault_ant_pan_remapped_pub );
}

void FaultInjector::antennaTiltFaultCb(const std_msgs::Float64& msg){
  publishAntennaeFaults(msg,
                        m_faults.ant_tilt_encoder_failure,
                        m_faults.ant_tilt_effort_failure,
                        m_fault_tilt_value, m_fault_ant_tilt_remapped_pub );
}

<<<<<<< HEAD
float FaultInjector::getRandomFloatFromRange( float min_val, float max_val){
  return min_val + (max_val - min_val) * (rand() / static_cast<float>(RAND_MAX));
}

void FaultInjector::publishPowerSystemFault(){
  ow_faults::PowerFaults power_faults_msg;
  //update if fault
  if (m_temperature_fault || m_soc_fault) {
    //system
    m_system_faults_bitset |= isPowerSystemFault;
    //power
    setComponentFaultsMessage(power_faults_msg, ComponentFaults::Hardware);
  } else {
    m_system_faults_bitset &= ~isPowerSystemFault;
  }
  // publishSystemFaultsMessage();
  // m_power_fault_msg_pub.publish(power_faults_msg);
}

void FaultInjector::powerTemperatureListener(const std_msgs::Float64& msg)
{
  m_temperature_fault = msg.data > THERMAL_MAX;
  publishPowerSystemFault();
}

void FaultInjector::powerSOCListener(const std_msgs::Float64& msg)
{
  float newSOC = msg.data;
  if (isnan(m_last_SOC)){
    m_last_SOC = newSOC;
  }
  m_soc_fault = ((newSOC <= SOC_MIN)  ||
        (!isnan(m_last_SOC) &&
        ((abs(m_last_SOC - newSOC) / m_last_SOC) >= SOC_MAX_DIFF )));
  publishPowerSystemFault();
  m_last_SOC = newSOC;
}

=======
>>>>>>> 493a1a5a
void FaultInjector::jointStateCb(const sensor_msgs::JointStateConstPtr& msg)
{
  // Populate the map once here.
  // This assumes the collection of joints will never change.
  if (m_joint_state_indices.empty()) {
    for (int j = 0; j < NUM_JOINTS; j ++) {
      int index = findPositionInGroup(msg->name, joint_names[j]);
      if (index >= 0)
        m_joint_state_indices.push_back(index);
    }
  }

  sensor_msgs::JointState output(*msg);

  ow_faults::SystemFaults system_faults_msg;
  ow_faults::ArmFaults arm_faults_msg;
  ow_faults::PTFaults pt_faults_msg;
  ow_faults::CamFaults camera_faults_msg;

  ComponentFaults hardwareFault =  ComponentFaults::Hardware;

  // Set failed sensor values to 0
  unsigned int index;

  checkArmFaults();
  checkAntFaults();
  checkCamFaults();

  //pant tilt faults
  if (m_faults.ant_pan_encoder_failure && findJointIndex(J_ANT_PAN, index)) {
    output.position[index] = FAULT_ZERO_TELEMETRY;
  }
  if (m_faults.ant_pan_effort_failure && findJointIndex(J_ANT_PAN, index)) {
    output.effort[index]  = FAULT_ZERO_TELEMETRY;
  }
  if (m_faults.ant_tilt_encoder_failure && findJointIndex(J_ANT_TILT, index)) {
    output.position[index]  = FAULT_ZERO_TELEMETRY;
  }
  if (m_faults.ant_tilt_effort_failure && findJointIndex(J_ANT_TILT, index)) {
    output.effort[index]  = FAULT_ZERO_TELEMETRY;
  }

  // if (m_ant_fault){
  //   m_system_faults_bitset |= isPanTiltExecutionError;
  //   setComponentFaultsMessage(pt_faults_msg, hardwareFault);
  // } else {
  //   m_system_faults_bitset &= ~isPanTiltExecutionError;
  // }

  //arm faults
  if (m_faults.shou_yaw_encoder_failure && findJointIndex(J_SHOU_YAW, index)) {
    output.position[index]  = FAULT_ZERO_TELEMETRY;
  }
  if (m_faults.shou_yaw_effort_failure && findJointIndex(J_SHOU_YAW, index)) {
    output.effort[index]  = FAULT_ZERO_TELEMETRY;
  }

  if (m_faults.shou_pitch_encoder_failure && findJointIndex(J_SHOU_PITCH, index)) {
    output.position[index]  = FAULT_ZERO_TELEMETRY;
  }
  if (m_faults.shou_pitch_effort_failure && findJointIndex(J_SHOU_PITCH, index)) {
    output.effort[index]  = FAULT_ZERO_TELEMETRY;
  }

  if (m_faults.prox_pitch_encoder_failure && findJointIndex(J_PROX_PITCH, index)) {
    output.position[index]  = FAULT_ZERO_TELEMETRY;
  }
  if (m_faults.prox_pitch_effort_failure && findJointIndex(J_PROX_PITCH, index)) {
    output.effort[index]  = FAULT_ZERO_TELEMETRY;
  }

  if (m_faults.dist_pitch_encoder_failure && findJointIndex(J_DIST_PITCH, index)) {
    output.position[index]  = FAULT_ZERO_TELEMETRY;
  }
  if (m_faults.dist_pitch_effort_failure && findJointIndex(J_DIST_PITCH, index)) {
    output.effort[index]  = FAULT_ZERO_TELEMETRY;
  }

  if (m_faults.hand_yaw_encoder_failure && findJointIndex(J_HAND_YAW, index)) {
    output.position[index]  = FAULT_ZERO_TELEMETRY;
  }
  if (m_faults.hand_yaw_effort_failure && findJointIndex(J_HAND_YAW, index)) {
    output.effort[index]  = FAULT_ZERO_TELEMETRY;
  }

  if (m_faults.scoop_yaw_encoder_failure && findJointIndex(J_SCOOP_YAW, index)) {
    output.position[index]  = FAULT_ZERO_TELEMETRY;
  }
  if (m_faults.scoop_yaw_effort_failure && findJointIndex(J_SCOOP_YAW, index)) {
    output.effort[index]  = FAULT_ZERO_TELEMETRY;
  }

  // if (m_arm_fault) {
  //   m_system_faults_bitset |= isArmExecutionError;
  //   setComponentFaultsMessage(arm_faults_msg, hardwareFault);
  // } else {
  //   m_system_faults_bitset &= ~isArmExecutionError;
  // }

  // if (m_cam_fault){
  //   m_system_faults_bitset |= isCamExecutionError;
  //   setComponentFaultsMessage(camera_faults_msg, hardwareFault);
  // } else {
  //   m_system_faults_bitset &= ~isCamExecutionError;
  // }

  m_joint_state_pub.publish(output);
  // publishSystemFaultsMessage();

  // m_arm_fault_msg_pub.publish(arm_faults_msg);
  // m_antenna_fault_msg_pub.publish(pt_faults_msg);
  // m_camera_fault_msg_pub.publish(camera_faults_msg);
}
<<<<<<< HEAD

// void FaultInjector::publishSystemFaultsMessage(){
//   ow_faults::SystemFaults system_faults_msg;
//   setBitsetFaultsMessage(system_faults_msg, m_system_faults_bitset);
//   m_system_fault_msg_pub.publish(system_faults_msg);
// }
=======
>>>>>>> 493a1a5a

void FaultInjector::distPitchFtSensorCb(const geometry_msgs::WrenchStamped& msg)
{
  if (!m_faults.groups.ft_sensor_faults.enable) {
    m_dist_pitch_ft_sensor_pub.publish(msg);
    return;
  }

  auto out_msg = msg;

  if (m_faults.groups.ft_sensor_faults.zero_signal_failure) {
    out_msg.wrench.force = geometry_msgs::Vector3();
    out_msg.wrench.torque = geometry_msgs::Vector3();
  }

  auto mean = m_faults.groups.ft_sensor_faults.signal_bias_failure;
  auto stddev = m_faults.groups.ft_sensor_faults.signal_noise_failure;
  // TODO: consider optimizing this by re-creating the distribution only when
  // mean and stddev values change
  auto normal_dist = std::normal_distribution<float>(mean, stddev);
  out_msg.wrench.force.x += normal_dist(m_random_generator);
  out_msg.wrench.force.y += normal_dist(m_random_generator);
  out_msg.wrench.force.z += normal_dist(m_random_generator);
  out_msg.wrench.torque.x += normal_dist(m_random_generator);
  out_msg.wrench.torque.y += normal_dist(m_random_generator);
  out_msg.wrench.torque.z += normal_dist(m_random_generator);

  m_dist_pitch_ft_sensor_pub.publish(out_msg);
}

void FaultInjector::checkArmFaults(){
  m_arm_fault = (m_faults.shou_yaw_encoder_failure || m_faults.shou_yaw_effort_failure ||
                m_faults.shou_pitch_encoder_failure || m_faults.shou_pitch_effort_failure ||
                m_faults.prox_pitch_encoder_failure || m_faults.prox_pitch_effort_failure ||
                m_faults.dist_pitch_encoder_failure || m_faults.dist_pitch_effort_failure ||
                m_faults.hand_yaw_encoder_failure || m_faults.hand_yaw_effort_failure ||
                m_faults.scoop_yaw_encoder_failure || m_faults.scoop_yaw_effort_failure);
}

void FaultInjector::checkAntFaults(){
  m_ant_fault = (m_faults.ant_pan_encoder_failure || m_faults.ant_pan_effort_failure ||
                m_faults.ant_tilt_encoder_failure || m_faults.ant_tilt_effort_failure);
}

void FaultInjector::checkCamFaults(){
  m_cam_fault = m_faults.camera_left_trigger_failure ;
}

template<typename group_t, typename item_t>
int FaultInjector::findPositionInGroup(const group_t& group, const item_t& item)
{
  auto iter = std::find(group.begin(), group.end(), item);
  if (iter == group.end())
    return -1;
  return iter - group.begin();
}

bool FaultInjector::findJointIndex(const unsigned int joint, unsigned int& out_index)
{
  if(joint >= NUM_JOINTS)
    return false;

  out_index = m_joint_state_indices[joint];
  return true;
}<|MERGE_RESOLUTION|>--- conflicted
+++ resolved
@@ -26,10 +26,10 @@
     10, &FaultInjector::distPitchFtSensorCb, this);
   m_dist_pitch_ft_sensor_pub = node_handle.advertise<geometry_msgs::WrenchStamped>(ft_sensor_dist_pitch_str, 10);
 
-  // auto image_trigger_str = "/StereoCamera/left/image_trigger";
-  // m_camera_trigger_sub = node_handle.subscribe(string("/_original") + image_trigger_str,
-  //   10, &FaultInjector::cameraTriggerCb, this);
-  // m_camera_trigger_remapped_pub = node_handle.advertise<std_msgs::Empty>(image_trigger_str, 10);
+  auto image_trigger_str = "/StereoCamera/left/image_trigger";
+  m_camera_trigger_sub = node_handle.subscribe(string("/_original") + image_trigger_str,
+    10, &FaultInjector::cameraTriggerRepublishCb, this);
+  m_camera_trigger_remapped_pub = node_handle.advertise<std_msgs::Empty>(image_trigger_str, 10);
 
   m_fault_ant_pan_remapped_pub = node_handle.advertise<std_msgs::Float64>("/ant_pan_position_controller/command", 10);
   m_fault_ant_tilt_remapped_pub = node_handle.advertise<std_msgs::Float64>("/ant_tilt_position_controller/command", 10);
@@ -37,23 +37,6 @@
   // topics for JPL msgs: system fault messages, see Faults.msg, Arm.msg, Power.msg, PTFaults.msg
   // m_antenna_fault_msg_pub = node_handle.advertise<ow_faults::PTFaults>("/faults/pt_faults_status", 10);
   // m_arm_fault_msg_pub = node_handle.advertise<ow_faults::ArmFaults>("/faults/arm_faults_status", 10);
-  // m_camera_fault_msg_pub = node_handle.advertise<ow_faults::CamFaults>("/faults/cam_faults_status", 10);
-<<<<<<< HEAD
-  // m_power_fault_msg_pub = node_handle.advertise<ow_faults::PowerFaults>("/faults/power_faults_status", 10);
-  // m_system_fault_msg_pub = node_handle.advertise<ow_faults::SystemFaults>("/faults/system_faults_status", 10);
-
-  //power fault publishers and subs
-  m_power_soc_sub = node_handle.subscribe("/power_system_node/state_of_charge",
-                                          10,
-                                          &FaultInjector::powerSOCListener,
-                                          this);
-  m_power_temperature_sub = node_handle.subscribe("/power_system_node/battery_temperature",
-                                                  10,
-                                                  &FaultInjector::powerTemperatureListener,
-                                                  this);
-=======
-  // m_system_fault_msg_pub = node_handle.advertise<ow_faults::SystemFaults>("/faults/system_faults_status", 10);
->>>>>>> 493a1a5a
 
   //antenna fault publishers and subs
   m_fault_ant_pan_sub = node_handle.subscribe("/_original/ant_pan_position_controller/command",
@@ -77,7 +60,7 @@
   m_faults = faults;
 }
 
-void FaultInjector::cameraTriggerCb(const std_msgs::Empty& msg){
+void FaultInjector::cameraTriggerRepublishCb(const std_msgs::Empty& msg){
   if (!m_cam_fault) {// if no fault
     std_msgs::Empty msg;
     m_camera_trigger_remapped_pub.publish(msg);
@@ -110,47 +93,6 @@
                         m_fault_tilt_value, m_fault_ant_tilt_remapped_pub );
 }
 
-<<<<<<< HEAD
-float FaultInjector::getRandomFloatFromRange( float min_val, float max_val){
-  return min_val + (max_val - min_val) * (rand() / static_cast<float>(RAND_MAX));
-}
-
-void FaultInjector::publishPowerSystemFault(){
-  ow_faults::PowerFaults power_faults_msg;
-  //update if fault
-  if (m_temperature_fault || m_soc_fault) {
-    //system
-    m_system_faults_bitset |= isPowerSystemFault;
-    //power
-    setComponentFaultsMessage(power_faults_msg, ComponentFaults::Hardware);
-  } else {
-    m_system_faults_bitset &= ~isPowerSystemFault;
-  }
-  // publishSystemFaultsMessage();
-  // m_power_fault_msg_pub.publish(power_faults_msg);
-}
-
-void FaultInjector::powerTemperatureListener(const std_msgs::Float64& msg)
-{
-  m_temperature_fault = msg.data > THERMAL_MAX;
-  publishPowerSystemFault();
-}
-
-void FaultInjector::powerSOCListener(const std_msgs::Float64& msg)
-{
-  float newSOC = msg.data;
-  if (isnan(m_last_SOC)){
-    m_last_SOC = newSOC;
-  }
-  m_soc_fault = ((newSOC <= SOC_MIN)  ||
-        (!isnan(m_last_SOC) &&
-        ((abs(m_last_SOC - newSOC) / m_last_SOC) >= SOC_MAX_DIFF )));
-  publishPowerSystemFault();
-  m_last_SOC = newSOC;
-}
-
-=======
->>>>>>> 493a1a5a
 void FaultInjector::jointStateCb(const sensor_msgs::JointStateConstPtr& msg)
 {
   // Populate the map once here.
@@ -168,7 +110,6 @@
   ow_faults::SystemFaults system_faults_msg;
   ow_faults::ArmFaults arm_faults_msg;
   ow_faults::PTFaults pt_faults_msg;
-  ow_faults::CamFaults camera_faults_msg;
 
   ComponentFaults hardwareFault =  ComponentFaults::Hardware;
 
@@ -177,7 +118,6 @@
 
   checkArmFaults();
   checkAntFaults();
-  checkCamFaults();
 
   //pant tilt faults
   if (m_faults.ant_pan_encoder_failure && findJointIndex(J_ANT_PAN, index)) {
@@ -250,29 +190,12 @@
   //   m_system_faults_bitset &= ~isArmExecutionError;
   // }
 
-  // if (m_cam_fault){
-  //   m_system_faults_bitset |= isCamExecutionError;
-  //   setComponentFaultsMessage(camera_faults_msg, hardwareFault);
-  // } else {
-  //   m_system_faults_bitset &= ~isCamExecutionError;
-  // }
-
   m_joint_state_pub.publish(output);
   // publishSystemFaultsMessage();
 
   // m_arm_fault_msg_pub.publish(arm_faults_msg);
   // m_antenna_fault_msg_pub.publish(pt_faults_msg);
-  // m_camera_fault_msg_pub.publish(camera_faults_msg);
-}
-<<<<<<< HEAD
-
-// void FaultInjector::publishSystemFaultsMessage(){
-//   ow_faults::SystemFaults system_faults_msg;
-//   setBitsetFaultsMessage(system_faults_msg, m_system_faults_bitset);
-//   m_system_fault_msg_pub.publish(system_faults_msg);
-// }
-=======
->>>>>>> 493a1a5a
+}
 
 void FaultInjector::distPitchFtSensorCb(const geometry_msgs::WrenchStamped& msg)
 {
@@ -317,10 +240,6 @@
                 m_faults.ant_tilt_encoder_failure || m_faults.ant_tilt_effort_failure);
 }
 
-void FaultInjector::checkCamFaults(){
-  m_cam_fault = m_faults.camera_left_trigger_failure ;
-}
-
 template<typename group_t, typename item_t>
 int FaultInjector::findPositionInGroup(const group_t& group, const item_t& item)
 {
