cmake_minimum_required(VERSION 3.0.2)
project(ow_lander)

find_package(catkin REQUIRED COMPONENTS
  roscpp
  rospy
  roslaunch
  tf2_ros
  message_generation
  std_msgs
  geometry_msgs
  actionlib_msgs
  sensor_msgs
)

catkin_python_setup()

add_action_files(
  DIRECTORY action
<<<<<<< HEAD
  FILES Deliver.action
=======
  FILES DigLinear.action
  FILES DigCircular.action
>>>>>>> 7430be35
  FILES DockIngestSample.action
  FILES Grind.action
  FILES GuardedMove.action
  FILES AntennaPanTilt.action
  FILES Stop.action
  FILES ArmMoveJoint.action
  FILES ArmMoveJoints.action
  FILES LightSetIntensity.action
  FILES CameraCapture.action
  FILES CameraSetExposure.action
)

add_message_files(
  FILES
  GuardedMoveFinalResult.msg
)

generate_messages(
  DEPENDENCIES
  std_msgs
  geometry_msgs
  actionlib_msgs
)

catkin_package(
  INCLUDE_DIRS include
  CATKIN_DEPENDS message_runtime std_msgs geometry_msgs actionlib_msgs sensor_msgs
)

catkin_add_env_hooks(
  65.ow_lander
  SHELLS sh DIRECTORY ${CMAKE_CURRENT_SOURCE_DIR}/env-hooks
)

install(
  DIRECTORY include/${PROJECT_NAME}/
  DESTINATION ${CATKIN_PACKAGE_INCLUDE_DESTINATION}
)

foreach(dir config meshes urdf)
        install(DIRECTORY ${dir}/
                DESTINATION ${CATKIN_PACKAGE_SHARE_DESTINATION}/${dir})
endforeach(dir)

install(
  DIRECTORY launch
  DESTINATION ${CATKIN_PACKAGE_SHARE_DESTINATION}
  PATTERN "setup_assistant.launch" EXCLUDE
)
<|MERGE_RESOLUTION|>--- conflicted
+++ resolved
@@ -1,74 +1,68 @@
-cmake_minimum_required(VERSION 3.0.2)
-project(ow_lander)
-
-find_package(catkin REQUIRED COMPONENTS
-  roscpp
-  rospy
-  roslaunch
-  tf2_ros
-  message_generation
-  std_msgs
-  geometry_msgs
-  actionlib_msgs
-  sensor_msgs
-)
-
-catkin_python_setup()
-
-add_action_files(
-  DIRECTORY action
-<<<<<<< HEAD
-  FILES Deliver.action
-=======
-  FILES DigLinear.action
-  FILES DigCircular.action
->>>>>>> 7430be35
-  FILES DockIngestSample.action
-  FILES Grind.action
-  FILES GuardedMove.action
-  FILES AntennaPanTilt.action
-  FILES Stop.action
-  FILES ArmMoveJoint.action
-  FILES ArmMoveJoints.action
-  FILES LightSetIntensity.action
-  FILES CameraCapture.action
-  FILES CameraSetExposure.action
-)
-
-add_message_files(
-  FILES
-  GuardedMoveFinalResult.msg
-)
-
-generate_messages(
-  DEPENDENCIES
-  std_msgs
-  geometry_msgs
-  actionlib_msgs
-)
-
-catkin_package(
-  INCLUDE_DIRS include
-  CATKIN_DEPENDS message_runtime std_msgs geometry_msgs actionlib_msgs sensor_msgs
-)
-
-catkin_add_env_hooks(
-  65.ow_lander
-  SHELLS sh DIRECTORY ${CMAKE_CURRENT_SOURCE_DIR}/env-hooks
-)
-
-install(
-  DIRECTORY include/${PROJECT_NAME}/
-  DESTINATION ${CATKIN_PACKAGE_INCLUDE_DESTINATION}
-)
-
-foreach(dir config meshes urdf)
-        install(DIRECTORY ${dir}/
-                DESTINATION ${CATKIN_PACKAGE_SHARE_DESTINATION}/${dir})
-endforeach(dir)
-
-install(
-  DIRECTORY launch
-  DESTINATION ${CATKIN_PACKAGE_SHARE_DESTINATION}
-  PATTERN "setup_assistant.launch" EXCLUDE
-)
+cmake_minimum_required(VERSION 3.0.2)
+project(ow_lander)
+
+find_package(catkin REQUIRED COMPONENTS
+  roscpp
+  rospy
+  roslaunch
+  tf2_ros
+  message_generation
+  std_msgs
+  geometry_msgs
+  actionlib_msgs
+  sensor_msgs
+)
+
+catkin_python_setup()
+
+add_action_files(
+  DIRECTORY action
+  FILES DockIngestSample.action
+  FILES Grind.action
+  FILES GuardedMove.action
+  FILES AntennaPanTilt.action
+  FILES Stop.action
+  FILES ArmMoveJoint.action
+  FILES ArmMoveJoints.action
+  FILES LightSetIntensity.action
+  FILES CameraCapture.action
+  FILES CameraSetExposure.action
+)
+
+add_message_files(
+  FILES
+  GuardedMoveFinalResult.msg
+)
+
+generate_messages(
+  DEPENDENCIES
+  std_msgs
+  geometry_msgs
+  actionlib_msgs
+)
+
+catkin_package(
+  INCLUDE_DIRS include
+  CATKIN_DEPENDS message_runtime std_msgs geometry_msgs actionlib_msgs sensor_msgs
+)
+
+catkin_add_env_hooks(
+  65.ow_lander
+  SHELLS sh DIRECTORY ${CMAKE_CURRENT_SOURCE_DIR}/env-hooks
+)
+
+install(
+  DIRECTORY include/${PROJECT_NAME}/
+  DESTINATION ${CATKIN_PACKAGE_INCLUDE_DESTINATION}
+)
+
+foreach(dir config meshes urdf)
+        install(DIRECTORY ${dir}/
+                DESTINATION ${CATKIN_PACKAGE_SHARE_DESTINATION}/${dir})
+endforeach(dir)
+
+install(
+  DIRECTORY launch
+  DESTINATION ${CATKIN_PACKAGE_SHARE_DESTINATION}
+  PATTERN "setup_assistant.launch" EXCLUDE
+)