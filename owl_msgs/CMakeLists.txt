cmake_minimum_required(VERSION 3.0.2)
project(owl_msgs)

## Compile as C++11, supported in ROS Kinetic and newer
# add_compile_options(-std=c++11)

## Find catkin macros and libraries
## if COMPONENTS list like find_package(catkin REQUIRED COMPONENTS xyz)
## is used, also find other catkin packages
find_package(catkin REQUIRED COMPONENTS
  message_generation
  std_msgs
  geometry_msgs
  actionlib_msgs
)

## System dependencies are found with CMake's conventions
# find_package(Boost REQUIRED COMPONENTS system)


## Uncomment this if the package has a setup.py. This macro ensures
## modules and global scripts declared therein get installed
## See http://ros.org/doc/api/catkin/html/user_guide/setup_dot_py.html
# catkin_python_setup()

################################################
## Declare ROS messages, services and actions ##
################################################

## To declare and build messages, services or actions from within this
## package, follow these steps:
## * Let MSG_DEP_SET be the set of packages whose message types you use in
##   your messages/services/actions (e.g. std_msgs, actionlib_msgs, ...).
## * In the file package.xml:
##   * add a build_depend tag for "message_generation"
##   * add a build_depend and a exec_depend tag for each package in MSG_DEP_SET
##   * If MSG_DEP_SET isn't empty the following dependency has been pulled in
##     but can be declared for certainty nonetheless:
##     * add a exec_depend tag for "message_runtime"
## * In this file (CMakeLists.txt):
##   * add "message_generation" and every package in MSG_DEP_SET to
##     find_package(catkin REQUIRED COMPONENTS ...)
##   * add "message_runtime" and every package in MSG_DEP_SET to
##     catkin_package(CATKIN_DEPENDS ...)
##   * uncomment the add_*_files sections below as needed
##     and list every .msg/.srv/.action file to be processed
##   * uncomment the generate_messages entry below
##   * add every package in MSG_DEP_SET to generate_messages(DEPENDENCIES ...)

## Generate messages in the 'msg' folder
add_message_files(
  FILES
  ArmJointAccelerations.msg
  ArmJointPositions.msg
  ArmJointTorques.msg
  ArmJointVelocities.msg
  ArmPose.msg
  PanTiltPosition.msg
  SystemFaultsStatus.msg
)

## Generate services in the 'srv' folder
# add_service_files(
#   FILES
#   Service1.srv
#   Service2.srv
# )

## Generate actions in the 'action' folder
add_action_files(
  FILES
  ArmStow.action
  ArmUnstow.action
  ArmMoveJointsGuarded.action
  ArmMoveCartesian.action
  ArmMoveCartesianGuarded.action
  ArmFindSurface.action
  Pan.action
<<<<<<< HEAD
=======
  PanTiltMoveCartesian.action
  TaskDeliverSample.action
>>>>>>> 7430be35
  Tilt.action
  PanTiltMoveCartesian.action
  TaskDiscardSample.action
  TaskScoopCircular.action
  TaskScoopLinear.action
)

## Generate added messages and services with any dependencies listed here
generate_messages(
  DEPENDENCIES
  std_msgs
  geometry_msgs
  actionlib_msgs
)

################################################
## Declare ROS dynamic reconfigure parameters ##
################################################

## To declare and build dynamic reconfigure parameters within this
## package, follow these steps:
## * In the file package.xml:
##   * add a build_depend and a exec_depend tag for "dynamic_reconfigure"
## * In this file (CMakeLists.txt):
##   * add "dynamic_reconfigure" to
##     find_package(catkin REQUIRED COMPONENTS ...)
##   * uncomment the "generate_dynamic_reconfigure_options" section below
##     and list every .cfg file to be processed

## Generate dynamic reconfigure parameters in the 'cfg' folder
# generate_dynamic_reconfigure_options(
#   cfg/DynReconf1.cfg
#   cfg/DynReconf2.cfg
# )

###################################
## catkin specific configuration ##
###################################
## The catkin_package macro generates cmake config files for your package
## Declare things to be passed to dependent projects
## INCLUDE_DIRS: uncomment this if your package contains header files
## LIBRARIES: libraries you create in this project that dependent projects also need
## CATKIN_DEPENDS: catkin_packages dependent projects also need
## DEPENDS: system dependencies of this project that dependent projects also need
catkin_package(
#  INCLUDE_DIRS include
#  LIBRARIES owl_msgs
  CATKIN_DEPENDS message_runtime std_msgs geometry_msgs
#  DEPENDS system_lib
)

###########
## Build ##
###########

## Specify additional locations of header files
## Your package locations should be listed before other locations
include_directories(
# include
  ${catkin_INCLUDE_DIRS}
)

## Declare a C++ library
# add_library(${PROJECT_NAME}
#   src/${PROJECT_NAME}/owl_msgs.cpp
# )

## Add cmake target dependencies of the library
## as an example, code may need to be generated before libraries
## either from message generation or dynamic reconfigure
# add_dependencies(${PROJECT_NAME} ${${PROJECT_NAME}_EXPORTED_TARGETS} ${catkin_EXPORTED_TARGETS})

## Declare a C++ executable
## With catkin_make all packages are built within a single CMake context
## The recommended prefix ensures that target names across packages don't collide
# add_executable(${PROJECT_NAME}_node src/owl_msgs_node.cpp)

## Rename C++ executable without prefix
## The above recommended prefix causes long target names, the following renames the
## target back to the shorter version for ease of user use
## e.g. "rosrun someones_pkg node" instead of "rosrun someones_pkg someones_pkg_node"
# set_target_properties(${PROJECT_NAME}_node PROPERTIES OUTPUT_NAME node PREFIX "")

## Add cmake target dependencies of the executable
## same as for the library above
# add_dependencies(${PROJECT_NAME}_node ${${PROJECT_NAME}_EXPORTED_TARGETS} ${catkin_EXPORTED_TARGETS})

## Specify libraries to link a library or executable target against
# target_link_libraries(${PROJECT_NAME}_node
#   ${catkin_LIBRARIES}
# )

#############
## Install ##
#############

# all install targets should use catkin DESTINATION variables
# See http://ros.org/doc/api/catkin/html/adv_user_guide/variables.html

## Mark executable scripts (Python etc.) for installation
## in contrast to setup.py, you can choose the destination
# catkin_install_python(PROGRAMS
#   scripts/my_python_script
#   DESTINATION ${CATKIN_PACKAGE_BIN_DESTINATION}
# )

## Mark executables for installation
## See http://docs.ros.org/melodic/api/catkin/html/howto/format1/building_executables.html
# install(TARGETS ${PROJECT_NAME}_node
#   RUNTIME DESTINATION ${CATKIN_PACKAGE_BIN_DESTINATION}
# )

## Mark libraries for installation
## See http://docs.ros.org/melodic/api/catkin/html/howto/format1/building_libraries.html
# install(TARGETS ${PROJECT_NAME}
#   ARCHIVE DESTINATION ${CATKIN_PACKAGE_LIB_DESTINATION}
#   LIBRARY DESTINATION ${CATKIN_PACKAGE_LIB_DESTINATION}
#   RUNTIME DESTINATION ${CATKIN_GLOBAL_BIN_DESTINATION}
# )

## Mark cpp header files for installation
# install(DIRECTORY include/${PROJECT_NAME}/
#   DESTINATION ${CATKIN_PACKAGE_INCLUDE_DESTINATION}
#   FILES_MATCHING PATTERN "*.h"
#   PATTERN ".svn" EXCLUDE
# )

## Mark other files for installation (e.g. launch and bag files, etc.)
# install(FILES
#   # myfile1
#   # myfile2
#   DESTINATION ${CATKIN_PACKAGE_SHARE_DESTINATION}
# )

#############
## Testing ##
#############

## Add gtest based cpp test target and link libraries
# catkin_add_gtest(${PROJECT_NAME}-test test/test_owl_msgs.cpp)
# if(TARGET ${PROJECT_NAME}-test)
#   target_link_libraries(${PROJECT_NAME}-test ${PROJECT_NAME})
# endif()

## Add folders to be run by python nosetests
# catkin_add_nosetests(test)<|MERGE_RESOLUTION|>--- conflicted
+++ resolved
@@ -76,13 +76,9 @@
   ArmMoveCartesianGuarded.action
   ArmFindSurface.action
   Pan.action
-<<<<<<< HEAD
-=======
+  Tilt.action
   PanTiltMoveCartesian.action
   TaskDeliverSample.action
->>>>>>> 7430be35
-  Tilt.action
-  PanTiltMoveCartesian.action
   TaskDiscardSample.action
   TaskScoopCircular.action
   TaskScoopLinear.action
