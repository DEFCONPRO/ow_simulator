// The Notices and Disclaimers for Ocean Worlds Autonomy Testbed for Exploration
// Research and Simulation can be found in README.md in the root directory of
// this repository.

#include "ow_faults_detection/FaultDetector.h"
#include <algorithm>

using namespace std;
using namespace ow_lander;

using std::bitset;

constexpr bitset<10> FaultDetector::isCamExecutionError;
constexpr bitset<10> FaultDetector::isPanTiltExecutionError;
constexpr bitset<10> FaultDetector::isArmExecutionError;
constexpr bitset<10> FaultDetector::isPowerSystemFault;

constexpr bitset<3> FaultDetector::islowVoltageError;
constexpr bitset<3> FaultDetector::isCapLossError;
constexpr bitset<3> FaultDetector::isThermalError;

FaultDetector::FaultDetector(ros::NodeHandle& node_handle)
{
  srand (static_cast <unsigned> (time(0)));
<<<<<<< HEAD
  // arm
  m_arm_joint_states_sub = node_handle.subscribe( "/joint_states",
                                          10,
                                          &FaultDetector::armJointStatesCb,
                                          this);
  m_arm_controller_states_sub = node_handle.subscribe( "/arm_controller/state",
                                          10,
                                          &FaultDetector::armControllerStateCb,
                                          this);
  // antenna
  auto original_str = "/_original";
  auto ant_pan_str = "/ant_pan_position_controller";
  auto ant_tilt_str = "/ant_tilt_position_controller";
  m_ant_pan_command_sub = node_handle.subscribe( string("/_original") + ant_pan_str + string("/command"),
                                          10,
                                          &FaultDetector::antennaPanCommandCb,
                                          this);
  m_ant_pan_state_sub = node_handle.subscribe(ant_pan_str + string("/state"),
                                          10,
                                          &FaultDetector::antennaPanStateCb,
                                          this);
  m_ant_tilt_command_sub = node_handle.subscribe( string("/_original") + ant_tilt_str + string("/command"),
                                          10,
                                          &FaultDetector::antennaTiltCommandCb,
                                          this);
  m_ant_tilt_state_sub = node_handle.subscribe(ant_tilt_str + string("/state"),
                                          10,
                                          &FaultDetector::antennaTiltStateCb,
                                          this);
  // camera
 auto image_str = "/StereoCamera/left/image_";
=======

 string image_str = "/StereoCamera/left/image_";
>>>>>>> 5d7b1560
  m_camera_original_trigger_sub = node_handle.subscribe( image_str + string("trigger"),
    10, &FaultDetector::camerTriggerCb, this);
  m_camera_raw_sub = node_handle.subscribe(image_str + string("raw"),
    10, &FaultDetector::cameraRawCb, this);
  
  m_camera_trigger_timer = node_handle.createTimer(ros::Duration(0.1), &FaultDetector::cameraTriggerPublishCb, this);
<<<<<<< HEAD
=======
  // topics for JPL msgs: system fault messages, see Faults.msg, Arm.msg, Power.msg, PTFaults.msg
  m_camera_fault_msg_pub = node_handle.advertise<ow_faults_injection::CamFaults>("/faults/cam_faults_status", 10);
  m_power_fault_msg_pub = node_handle.advertise<ow_faults_injection::PowerFaults>("/faults/power_faults_status", 10);
  m_system_fault_msg_pub = node_handle.advertise<ow_faults_injection::SystemFaults>("/faults/system_faults_status", 10);
>>>>>>> 5d7b1560

  //  power fault publishers and subs
  m_power_soc_sub = node_handle.subscribe("/power_system_node/state_of_charge",
                                          10,
                                          &FaultDetector::powerSOCListener,
                                          this);
  m_power_temperature_sub = node_handle.subscribe("/power_system_node/battery_temperature",
                                                  10,
                                                  &FaultDetector::powerTemperatureListener,
                                                  this);

  // topics for JPL msgs: system fault messages, see Faults.msg, Arm.msg, Power.msg, PTFaults.msg
  m_arm_fault_msg_pub = node_handle.advertise<ow_faults::ArmFaults>("/faults/arm_faults_status", 10);
  m_antenna_fault_msg_pub = node_handle.advertise<ow_faults::PTFaults>("/faults/pt_faults_status", 10);
  m_camera_fault_msg_pub = node_handle.advertise<ow_faults::CamFaults>("/faults/cam_faults_status", 10);
  m_power_fault_msg_pub = node_handle.advertise<ow_faults::PowerFaults>("/faults/power_faults_status", 10);
  m_system_fault_msg_pub = node_handle.advertise<ow_faults::SystemFaults>("/faults/system_faults_status", 10);

}

// Creating Fault Messages
template<typename fault_msg>
void FaultDetector::setFaultsMessageHeader(fault_msg& msg){
  msg.header.stamp = ros::Time::now();
  msg.header.frame_id = "world";
}

template<typename bitsetFaultsMsg, typename bitmask>
void FaultDetector::setBitsetFaultsMessage(bitsetFaultsMsg& msg, bitmask bm) {
  setFaultsMessageHeader(msg);
  msg.value = bm.to_ullong();
}

template<typename fault_msg>
void FaultDetector::setComponentFaultsMessage(fault_msg& msg, ComponentFaults value) {
  setFaultsMessageHeader(msg);
  msg.value = static_cast<uint>(value);
}

// publish system messages
void FaultDetector::publishSystemFaultsMessage(){
  ow_faults_injection::SystemFaults system_faults_msg;
  setBitsetFaultsMessage(system_faults_msg, m_system_faults_bitset);
  m_system_fault_msg_pub.publish(system_faults_msg);
}

//// Publish Camera Messages
void FaultDetector::cameraTriggerPublishCb(const ros::TimerEvent& t){
  ow_faults_injection::CamFaults camera_faults_msg;
  auto diff = m_cam_raw_time - m_cam_trigger_time;
  if (m_cam_trigger_time <= m_cam_raw_time  
    &&  m_cam_raw_time <= m_cam_trigger_time + ros::Duration(2) 
    || diff < ros::Duration(0) && ros::Duration(-1) < diff) {
    m_system_faults_bitset &= ~isCamExecutionError;
  } else {
    m_system_faults_bitset |= isCamExecutionError;
    setComponentFaultsMessage(camera_faults_msg, ComponentFaults::Hardware);
  }

  publishSystemFaultsMessage();
  m_camera_fault_msg_pub.publish(camera_faults_msg);
}

//// Publish Power Faults Messages
void FaultDetector::publishPowerSystemFault(){
  ow_faults_injection::PowerFaults power_faults_msg;
  //update if fault
  if (m_temperature_fault || m_soc_fault) {
    //system
    m_system_faults_bitset |= isPowerSystemFault;
    //power
    setComponentFaultsMessage(power_faults_msg, ComponentFaults::Hardware);
  } else {
    m_system_faults_bitset &= ~isPowerSystemFault;
  }
  publishSystemFaultsMessage();
  m_power_fault_msg_pub.publish(power_faults_msg);
}

// Listeners
// Arm listeners
void FaultDetector::armControllerStateCb(const control_msgs::JointTrajectoryControllerState::ConstPtr& msg){
  int i = 0;
  for (auto it : msg->joint_names){
    m_current_arm_positions[it] = msg->actual.positions[i];
    // cout << m_current_arm_positions["j_shou_yaw"] << endl;
    i++;
  }
}

void FaultDetector::armJointStatesCb(const sensor_msgs::JointStateConstPtr& msg){
  // Populate the map once here.
  // This assumes the collection of joints will never change.
  if (m_joint_state_indices.empty()) {
    for (int j = 0; j < NUM_JOINTS; j ++) {
      int index = findPositionInGroup(msg->name, joint_names[j]);
      if (index >= 0)
        m_joint_state_indices.push_back(index);
    }
  }
  bool arm_fault = findArmFault( J_SHOU_YAW, msg->name, msg->position, msg->effort) ||
                  findArmFault( J_SHOU_PITCH, msg->name, msg->position, msg->effort) ||
                  findArmFault( J_PROX_PITCH, msg->name, msg->position, msg->effort) ||
                  findArmFault( J_DIST_PITCH, msg->name, msg->position, msg->effort) ||
                  findArmFault( J_HAND_YAW, msg->name, msg->position, msg->effort) || 
                  findArmFault( J_SCOOP_YAW, msg->name, msg->position, msg->effort);
  
  ow_faults::ArmFaults arm_faults_msg;
  if (arm_fault) {
    m_system_faults_bitset |= isArmExecutionError;
    setComponentFaultsMessage(arm_faults_msg, ComponentFaults::Hardware);
  } else {
    m_system_faults_bitset &= ~isArmExecutionError;
  }
  m_arm_fault_msg_pub.publish(arm_faults_msg);
  publishSystemFaultsMessage();

}

template<typename names, typename positions, typename effort>
bool FaultDetector::findArmFault(int jointName, names n, positions pos, effort eff){
  unsigned int index;
  bool result = false;
  if (findJointIndex(jointName, index) && joint_names[jointName] == n[index]) {
    if (pos[index]  == FAULT_ZERO_TELEMETRY ){
      if (m_current_arm_positions[joint_names[jointName]] != pos[index]) {
          result = true;
          // cout << "message name of index " << n[index] << endl;
          // // cout << "jointname name of jointName " << joint_names[jointName] << endl;
          // cout << "real position " << m_current_arm_positions[joint_names[jointName]] << " msg position " << pos[index] << endl;
          // cout << " index " << index << " position: " << pos[index] << " effort: " << eff[index]  << endl;
        }
    }
    if (eff[index]  == FAULT_ZERO_TELEMETRY){
        result = true;
        // cout << "message name of index " << n[index] << endl;
        // // cout << "jointname name of jointName " << joint_names[jointName] << endl;
        // cout << "real position " << m_current_arm_positions[joint_names[jointName]] << " msg position " << pos[index] << endl;
        // cout << " index " << index << " position: " << pos[index] << " effort: " << eff[index]  << endl;
    }
  }
  return result;
}

template<typename group_t, typename item_t>
int FaultDetector::findPositionInGroup(const group_t& group, const item_t& item)
{
  auto iter = std::find(group.begin(), group.end(), item);
  if (iter == group.end())
    return -1;
  return iter - group.begin();
}

bool FaultDetector::findJointIndex(const unsigned int joint, unsigned int& out_index)
{
  if(joint >= NUM_JOINTS)
    return false;

  out_index = m_joint_state_indices[joint];
  return true;
}

//// Antenna Listeners
void FaultDetector::antennaPanCommandCb(const std_msgs::Float64& msg){
  antPublishFaultMessages( msg.data, m_ant_pan_set_point);
}

void FaultDetector::antennaTiltCommandCb(const std_msgs::Float64& msg){
  antPublishFaultMessages(msg.data, m_ant_tilt_set_point);
}

void FaultDetector::antPublishFaultMessages(float command, float m_set_point ){
  ow_faults::PTFaults ant_pan_fault_msg;

  if (command != m_set_point) {
    setComponentFaultsMessage(ant_pan_fault_msg, ComponentFaults::Hardware);
    m_system_faults_bitset |= isPanTiltExecutionError;
  }else {
    m_system_faults_bitset &= ~isPanTiltExecutionError;
  }
  publishSystemFaultsMessage();
  m_antenna_fault_msg_pub.publish(ant_pan_fault_msg);
}

void FaultDetector::antennaPanStateCb(const control_msgs::JointControllerState& msg){
  m_ant_pan_set_point = msg.set_point;
}

void FaultDetector::antennaTiltStateCb(const control_msgs::JointControllerState& msg){
  m_ant_tilt_set_point = msg.set_point;
}

//// Camera listeners
void FaultDetector::camerTriggerCb(const std_msgs::Empty& msg){
  m_cam_trigger_time = ros::Time::now();
}

void FaultDetector::cameraRawCb(const sensor_msgs::Image& msg){
  m_cam_raw_time = ros::Time::now();
}

//// Power Topic Listeners
void FaultDetector::powerTemperatureListener(const std_msgs::Float64& msg)
{
  m_temperature_fault = msg.data > THERMAL_MAX;
  publishPowerSystemFault();
}
 
void FaultDetector::powerSOCListener(const std_msgs::Float64& msg)
{
  float newSOC = msg.data;
  if (isnan(m_last_SOC)){
    m_last_SOC = newSOC;
  }
  m_soc_fault = ((newSOC <= SOC_MIN)  ||
        (!isnan(m_last_SOC) &&
        ((abs(m_last_SOC - newSOC) / m_last_SOC) >= SOC_MAX_DIFF )));
  publishPowerSystemFault();
  m_last_SOC = newSOC;
}

// helper functions
float FaultDetector::getRandomFloatFromRange( float min_val, float max_val){
  return min_val + (max_val - min_val) * (rand() / static_cast<float>(RAND_MAX));
}<|MERGE_RESOLUTION|>--- conflicted
+++ resolved
@@ -22,7 +22,6 @@
 FaultDetector::FaultDetector(ros::NodeHandle& node_handle)
 {
   srand (static_cast <unsigned> (time(0)));
-<<<<<<< HEAD
   // arm
   m_arm_joint_states_sub = node_handle.subscribe( "/joint_states",
                                           10,
@@ -33,9 +32,9 @@
                                           &FaultDetector::armControllerStateCb,
                                           this);
   // antenna
-  auto original_str = "/_original";
-  auto ant_pan_str = "/ant_pan_position_controller";
-  auto ant_tilt_str = "/ant_tilt_position_controller";
+  string original_str = "/_original";
+  string ant_pan_str = "/ant_pan_position_controller";
+  string ant_tilt_str = "/ant_tilt_position_controller";
   m_ant_pan_command_sub = node_handle.subscribe( string("/_original") + ant_pan_str + string("/command"),
                                           10,
                                           &FaultDetector::antennaPanCommandCb,
@@ -53,24 +52,13 @@
                                           &FaultDetector::antennaTiltStateCb,
                                           this);
   // camera
- auto image_str = "/StereoCamera/left/image_";
-=======
-
  string image_str = "/StereoCamera/left/image_";
->>>>>>> 5d7b1560
   m_camera_original_trigger_sub = node_handle.subscribe( image_str + string("trigger"),
     10, &FaultDetector::camerTriggerCb, this);
   m_camera_raw_sub = node_handle.subscribe(image_str + string("raw"),
     10, &FaultDetector::cameraRawCb, this);
   
   m_camera_trigger_timer = node_handle.createTimer(ros::Duration(0.1), &FaultDetector::cameraTriggerPublishCb, this);
-<<<<<<< HEAD
-=======
-  // topics for JPL msgs: system fault messages, see Faults.msg, Arm.msg, Power.msg, PTFaults.msg
-  m_camera_fault_msg_pub = node_handle.advertise<ow_faults_injection::CamFaults>("/faults/cam_faults_status", 10);
-  m_power_fault_msg_pub = node_handle.advertise<ow_faults_injection::PowerFaults>("/faults/power_faults_status", 10);
-  m_system_fault_msg_pub = node_handle.advertise<ow_faults_injection::SystemFaults>("/faults/system_faults_status", 10);
->>>>>>> 5d7b1560
 
   //  power fault publishers and subs
   m_power_soc_sub = node_handle.subscribe("/power_system_node/state_of_charge",
